+++
title = "Alerting Notifications"
description = "Alerting Notifications Guide"
keywords = ["Grafana", "alerting", "guide", "notifications"]
type = "docs"
[menu.docs]
name = "Notifications"
parent = "alerting"
weight = 2
+++


# Alert Notifications

> Alerting is only available in Grafana v4.0 and above.

When an alert changes state, it sends out notifications. Each alert rule can have
multiple notifications. In order to add a notification to an alert rule you first need
to add and configure a `notification` channel (can be email, PagerDuty or other integration).
This is done from the Notification Channels page.

## Notification Channel Setup

On the Notification Channels page hit the `New Channel` button to go the page where you
can configure and setup a new Notification Channel.

You specify a name and a type, and type specific options. You can also test the notification to make
sure it's setup correctly.

### Send on all alerts

When checked, this option will notify for all alert rules - existing and new.

### Send reminders

> Only available in Grafana v5.3 and above.

{{< docs-imagebox max-width="600px" img="/img/docs/v53/alerting_notification_reminders.png" class="docs-image--right" caption="Alerting notification reminders setup" >}}

When this option is checked additional notifications (reminders) will be sent for triggered alerts. You can specify how often reminders
should be sent using number of seconds (s), minutes (m) or hours (h), for example `30s`, `3m`, `5m` or `1h` etc.

**Important:** Alert reminders are sent after rules are evaluated. Therefore a reminder can never be sent earlier than a configured [alert rule evaluation interval](/alerting/rules/#name-evaluation-interval).

These examples shows how often and when reminders are sent for a triggered alert.

Alert rule evaluation interval | Send reminders every | Reminder sent every (after last alerting notification)
---------- | ----------- | -----------
`30s` | `15s` | ~30 seconds
`1m` | `5m` | ~5 minutes
`5m` | `15m` | ~15 minutes
`6m` | `20m` | ~24 minutes
`1h` | `15m` | ~1 hour
`1h` | `2h` | ~2 hours

<div class="clearfix"></div>

## Supported Notification Types

Grafana ships with the following set of notification types:

### Email

To enable email notifications you have to setup [SMTP settings](/installation/configuration/#smtp)
in the Grafana config. Email notifications will upload an image of the alert graph to an
external image destination if available or fallback to attaching the image to the email.
Be aware that if you use the `local` image storage email servers and clients might not be
able to access the image.

### Slack

{{< imgbox max-width="40%" img="/img/docs/v4/slack_notification.png" caption="Alerting Slack Notification" >}}

To set up slack you need to configure an incoming webhook url at slack. You can follow their guide on how
to do that [here](https://api.slack.com/incoming-webhooks). If you want to include screenshots of the firing alerts
in the Slack messages you have to configure either the [external image destination](#external-image-store) in Grafana,
or a bot integration via Slack Apps. Follow Slack's guide to set up a bot integration and use the token provided
(https://api.slack.com/bot-users), which starts with "xoxb".

Setting | Description
---------- | -----------
Recipient | allows you to override the Slack recipient.
Mention | make it possible to include a mention in the Slack notification sent by Grafana. Ex @here or @channel
Token | If provided, Grafana will upload the generated image via Slack's file.upload API method, not the external image destination.

If you are using the token for a slack bot, then you have to invite the bot to the channel you want to send notifications and add the channel to the recipient field.

### PagerDuty

To set up PagerDuty, all you have to do is to provide an API key.

Setting | Description
---------- | -----------
Integration Key | Integration key for PagerDuty.
Auto resolve incidents | Resolve incidents in PagerDuty once the alert goes back to ok

### Webhook

The webhook notification is a simple way to send information about a state change over HTTP to a custom endpoint.
Using this notification you could integrate Grafana into a system of your choosing.

Example json body:

```json
{
  "title": "My alert",
  "ruleId": 1,
  "ruleName": "Load peaking!",
  "ruleUrl": "http://url.to.grafana/db/dashboard/my_dashboard?panelId=2",
  "state": "alerting",
  "imageUrl": "http://s3.image.url",
  "message": "Load is peaking. Make sure the traffic is real and spin up more webfronts",
  "evalMatches": [
    {
      "metric": "requests",
      "tags": {},
      "value": 122
    }
  ]
}
```

- **state** - The possible values for alert state are: `ok`, `paused`, `alerting`, `pending`, `no_data`.

### DingDing/DingTalk

[Instructions in Chinese](https://open-doc.dingtalk.com/docs/doc.htm?spm=a219a.7629140.0.0.p2lr6t&treeId=257&articleId=105733&docType=1).

In DingTalk PC Client:

1. Click "more" icon on left bottom of the panel.

2. Click "Robot Manage" item in the pop menu, there will be a new panel call "Robot Manage".

3. In the  "Robot Manage" panel, select "customised: customised robot with Webhook".

4. In the next new panel named "robot detail", click "Add" button.

5. In "Add Robot" panel, input a nickname for the robot and select a "message group" which the robot will join in. click "next".

6. There will be a Webhook URL in the panel, looks like this: https://oapi.dingtalk.com/robot/send?access_token=xxxxxxxxx. Copy this URL to the grafana Dingtalk setting page and then click "finish".

Dingtalk supports the following "message type": `text`, `link` and `markdown`. Only the `text` message type is supported.

### Kafka

Notifications can be sent to a Kafka topic from Grafana using the [Kafka REST Proxy](https://docs.confluent.io/1.0/kafka-rest/docs/index.html).
There are a couple of configuration options which need to be set up in Grafana UI under Kafka Settings:

1. Kafka REST Proxy endpoint.

2. Kafka Topic.

Once these two properties are set, you can send the alerts to Kafka for further processing or throttling.

### All supported notifiers

<<<<<<< HEAD
Name | Type |Support images | Support reminders
-----|------------ | ------ | ------ |
Slack | `slack` | yes | yes
Pagerduty | `pagerduty` | yes | yes
Email | `email` | yes | yes
Webhook | `webhook` | link | yes
Kafka | `kafka` | no | yes
Hipchat | `hipchat` | yes | yes
VictorOps | `victorops` | yes | yes
Sensu | `sensu` | yes | yes
OpsGenie | `opsgenie` | yes | yes
Threema | `threema` | yes | yes
Pushover | `pushover` | no | yes
Telegram | `telegram` | no | yes
Line | `line` | no | yes
Prometheus Alertmanager | `prometheus-alertmanager` | no | no
=======
Name | Type |Support images
-----|------------ | ------
Slack | `slack` | yes
Pagerduty | `pagerduty` | yes
Email | `email` | yes
Webhook | `webhook` | link
Kafka | `kafka` | no
Hipchat | `hipchat` | yes
VictorOps | `victorops` | yes
Sensu | `sensu` | yes
OpsGenie | `opsgenie` | yes
Threema | `threema` | yes
Pushover | `pushover` | no
Telegram | `telegram` | no
Line | `line` | no
Prometheus Alertmanager | `prometheus-alertmanager` | no
Microsoft Teams | `teams` | yes
>>>>>>> 97fbf5c0



# Enable images in notifications {#external-image-store}

Grafana can render the panel associated with the alert rule and include that in the notification. Most Notification Channels require that this image be publicly accessible (Slack and PagerDuty for example). In order to include images in alert notifications, Grafana can upload the image to an image store. It currently supports
Amazon S3, Webdav, Google Cloud Storage and Azure Blob Storage. So to set that up you need to configure the [external image uploader](/installation/configuration/#external-image-storage) in your grafana-server ini config file.

Be aware that some notifiers requires public access to the image to be able to include it in the notification. So make sure to enable public access to the images. If you're using local image uploader, your Grafana instance need to be accessible by the internet.

Currently only the Email Channels attaches images if no external image store is specified. To include images in alert notifications for other channels then you need to set up an external image store.

This is an optional requirement. You can get Slack and email notifications without setting this up.

# Configure the link back to Grafana from alert notifications

All alert notifications contain a link back to the triggered alert in the Grafana instance.
This url is based on the [domain](/installation/configuration/#domain) setting in Grafana.<|MERGE_RESOLUTION|>--- conflicted
+++ resolved
@@ -155,7 +155,6 @@
 
 ### All supported notifiers
 
-<<<<<<< HEAD
 Name | Type |Support images | Support reminders
 -----|------------ | ------ | ------ |
 Slack | `slack` | yes | yes
@@ -171,26 +170,8 @@
 Pushover | `pushover` | no | yes
 Telegram | `telegram` | no | yes
 Line | `line` | no | yes
+Microsoft Teams | `teams` | yes | yes
 Prometheus Alertmanager | `prometheus-alertmanager` | no | no
-=======
-Name | Type |Support images
------|------------ | ------
-Slack | `slack` | yes
-Pagerduty | `pagerduty` | yes
-Email | `email` | yes
-Webhook | `webhook` | link
-Kafka | `kafka` | no
-Hipchat | `hipchat` | yes
-VictorOps | `victorops` | yes
-Sensu | `sensu` | yes
-OpsGenie | `opsgenie` | yes
-Threema | `threema` | yes
-Pushover | `pushover` | no
-Telegram | `telegram` | no
-Line | `line` | no
-Prometheus Alertmanager | `prometheus-alertmanager` | no
-Microsoft Teams | `teams` | yes
->>>>>>> 97fbf5c0
 
 
 
