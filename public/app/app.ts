--- conflicted
+++ resolved
@@ -25,10 +25,6 @@
   standardTransformersRegistry,
 } from '@grafana/data';
 import { arrayMove } from 'app/core/utils/arrayMove';
-<<<<<<< HEAD
-import { importPluginModule } from 'app/features/plugins/plugin_loader';
-import { registerEchoBackend, setBackendSrv, setEchoSrv, setQueryRunnerFactory } from '@grafana/runtime';
-=======
 import { preloadPlugins } from './features/plugins/pluginPreloader';
 import {
   locationService,
@@ -37,10 +33,8 @@
   setDataSourceSrv,
   setEchoSrv,
   setLocationSrv,
-  setPanelRenderer,
   setQueryRunnerFactory,
 } from '@grafana/runtime';
->>>>>>> bce7cb3e
 import { Echo } from './core/services/echo/Echo';
 import { reportPerformance } from './core/services/echo/EchoSrv';
 import { PerformanceBackend } from './core/services/echo/backends/PerformanceBackend';
@@ -65,14 +59,11 @@
 import { RudderstackBackend } from './core/services/echo/backends/analytics/RudderstackBackend';
 import { getAllOptionEditors } from './core/components/editors/registry';
 import { backendSrv } from './core/services/backend_srv';
-<<<<<<< HEAD
 import { setPanelRenderer } from '@grafana/runtime/src/components/PanelRenderer';
 import { PanelDataErrorView } from './features/panel/components/PanelDataErrorView';
 import { setPanelDataErrorView } from '@grafana/runtime/src/components/PanelDataErrorView';
-=======
 import { DatasourceSrv } from './features/plugins/datasource_srv';
 import { AngularApp } from './angular';
->>>>>>> bce7cb3e
 
 // add move to lodash for backward compatabilty with plugins
 // @ts-ignore
@@ -103,11 +94,8 @@
       setLocale(config.bootData.user.locale);
       setWeekStart(config.bootData.user.weekStart);
       setPanelRenderer(PanelRenderer);
-<<<<<<< HEAD
       setPanelDataErrorView(PanelDataErrorView);
-=======
       setLocationSrv(locationService);
->>>>>>> bce7cb3e
       setTimeZoneResolver(() => config.bootData.user.timezone);
       // Important that extensions are initialized before store
       initExtensions();
