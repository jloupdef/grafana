///<reference path="../../../headers/common.d.ts" />

import _ from 'lodash';
import $ from 'jquery';
import 'jquery.flot';
import {SingleStatCtrl} from './controller';
import {PanelDirective} from '../../../features/panel/panel';

<<<<<<< HEAD
angular.module('grafana.directives').directive('singleStatPanel', singleStatPanel);

/** @ngInject */
function singleStatPanel($location, linkSrv, $timeout, templateSrv) {
  'use strict';
  return {
    controller: SingleStatCtrl,
    templateUrl: 'app/plugins/panel/singlestat/module.html',
    link: function(scope, elem) {
      var data, panel, linkInfo, $panelContainer;
      var firstRender = true;

      scope.$on('render', function() {
        if (firstRender) {
          var inner = elem.find('.singlestat-panel');
          if (inner.length) {
            elem = inner;
            $panelContainer = elem.parents('.panel-container');
            firstRender = false;
            hookupDrilldownLinkTooltip();
          }
        }

        render();
        scope.panelRenderingComplete();
      });

      function setElementHeight() {
        try {
          var height = scope.height || panel.height || scope.row.height;
          if (_.isString(height)) {
            height = parseInt(height.replace('px', ''), 10);
          }
=======
>>>>>>> 05e8c576

class SingleStatPanel extends PanelDirective {
  templateUrl = 'app/plugins/panel/singlestat/module.html';
  controller = SingleStatCtrl;

  /** @ngInject */
  constructor(private $location, private linkSrv, private $timeout, private templateSrv) {
    super();
  }

  link(scope, elem, attrs, ctrl) {
    var $location = this.$location;
    var linkSrv = this.linkSrv;
    var $timeout = this.$timeout;
    var panel = ctrl.panel;
    var templateSrv = this.templateSrv;
    var data, linkInfo, $panelContainer;
    var firstRender = true;

    scope.$on('render', function() {
      if (firstRender) {
        var inner = elem.find('.singlestat-panel');
        if (inner.length) {
          elem = inner;
          $panelContainer = elem.parents('.panel-container');
          firstRender = false;
          hookupDrilldownLinkTooltip();
        }
      }

      render();
      ctrl.renderingCompleted();
    });

    function setElementHeight() {
      try {
        var height = scope.height || panel.height || ctrl.row.height;
        if (_.isString(height)) {
          height = parseInt(height.replace('px', ''), 10);
        }

        height -= 5; // padding
        height -= panel.title ? 24 : 9; // subtract panel title bar

        elem.css('height', height + 'px');

        return true;
      } catch (e) { // IE throws errors sometimes
        return false;
      }
    }

    function applyColoringThresholds(value, valueString) {
      if (!panel.colorValue) {
        return valueString;
      }

      var color = getColorForValue(data, value);
      if (color) {
        return '<span style="color:' + color + '">'+ valueString + '</span>';
      }

      return valueString;
    }

    function getSpan(className, fontSize, value)  {
      value = templateSrv.replace(value);
      return '<span class="' + className + '" style="font-size:' + fontSize + '">' +
        value + '</span>';
    }

    function getBigValueHtml() {
      var body = '<div class="singlestat-panel-value-container">';

      if (panel.prefix) { body += getSpan('singlestat-panel-prefix', panel.prefixFontSize, panel.prefix); }

      var value = applyColoringThresholds(data.valueRounded, data.valueFormated);
      body += getSpan('singlestat-panel-value', panel.valueFontSize, value);

      if (panel.postfix) { body += getSpan('singlestat-panel-postfix', panel.postfixFontSize, panel.postfix); }

      body += '</div>';

      return body;
    }

    function addSparkline() {
      var width = elem.width() + 20;
      var height = elem.height() || 100;

      var plotCanvas = $('<div></div>');
      var plotCss: any = {};
      plotCss.position = 'absolute';

      if (panel.sparkline.full) {
        plotCss.bottom = '5px';
        plotCss.left = '-5px';
        plotCss.width = (width - 10) + 'px';
        var dynamicHeightMargin = height <= 100 ? 5 : (Math.round((height/100)) * 15) + 5;
        plotCss.height = (height - dynamicHeightMargin) + 'px';
      } else {
        plotCss.bottom = "0px";
        plotCss.left = "-5px";
        plotCss.width = (width - 10) + 'px';
        plotCss.height = Math.floor(height * 0.25) + "px";
      }

      plotCanvas.css(plotCss);

      var options = {
        legend: { show: false },
        series: {
          lines:  {
            show: true,
            fill: 1,
            lineWidth: 1,
            fillColor: panel.sparkline.fillColor,
          },
        },
        yaxes: { show: false },
        xaxis: {
          show: false,
          mode: "time",
          min: ctrl.range.from.valueOf(),
          max: ctrl.range.to.valueOf(),
        },
        grid: { hoverable: false, show: false },
      };

      elem.append(plotCanvas);

      var plotSeries = {
        data: data.flotpairs,
        color: panel.sparkline.lineColor
      };

      $.plot(plotCanvas, [plotSeries], options);
    }

    function render() {
      if (!ctrl.data) { return; }

      data = ctrl.data;
      setElementHeight();

      var body = getBigValueHtml();

      if (panel.colorBackground && !isNaN(data.valueRounded)) {
        var color = getColorForValue(data, data.valueRounded);
        if (color) {
          $panelContainer.css('background-color', color);
          if (scope.fullscreen) {
            elem.css('background-color', color);
          } else {
            elem.css('background-color', '');
          }
        }
      } else {
        $panelContainer.css('background-color', '');
        elem.css('background-color', '');
      }

      elem.html(body);

      if (panel.sparkline.show) {
        addSparkline();
      }

      elem.toggleClass('pointer', panel.links.length > 0);

      if (panel.links.length > 0) {
        linkInfo = linkSrv.getPanelLinkAnchorInfo(panel.links[0], panel.scopedVars);
      } else {
        linkInfo = null;
      }
    }

    function hookupDrilldownLinkTooltip() {
      // drilldown link tooltip
      var drilldownTooltip = $('<div id="tooltip" class="">hello</div>"');

      elem.mouseleave(function() {
        if (panel.links.length === 0) { return;}
        drilldownTooltip.detach();
      });

      elem.click(function(evt) {
        if (!linkInfo) { return; }
        // ignore title clicks in title
        if ($(evt).parents('.panel-header').length > 0) { return; }

        if (linkInfo.target === '_blank') {
          var redirectWindow = window.open(linkInfo.href, '_blank');
          redirectWindow.location;
          return;
        }

        if (linkInfo.href.indexOf('http') === 0) {
          window.location.href = linkInfo.href;
        } else {
          $timeout(function() {
            $location.url(linkInfo.href);
          });
        }

        drilldownTooltip.detach();
      });

      elem.mousemove(function(e) {
        if (!linkInfo) { return;}

        drilldownTooltip.text('click to go to: ' + linkInfo.title);
        drilldownTooltip.place_tt(e.pageX+20, e.pageY-15);
      });
    }
  }
}

function getColorForValue(data, value) {
  for (var i = data.thresholds.length; i > 0; i--) {
    if (value >= data.thresholds[i-1]) {
      return data.colorMap[i];
    }
  }
  return _.first(data.colorMap);
}

export {
  SingleStatPanel,
  SingleStatPanel as Panel,
  getColorForValue
};<|MERGE_RESOLUTION|>--- conflicted
+++ resolved
@@ -5,43 +5,6 @@
 import 'jquery.flot';
 import {SingleStatCtrl} from './controller';
 import {PanelDirective} from '../../../features/panel/panel';
-
-<<<<<<< HEAD
-angular.module('grafana.directives').directive('singleStatPanel', singleStatPanel);
-
-/** @ngInject */
-function singleStatPanel($location, linkSrv, $timeout, templateSrv) {
-  'use strict';
-  return {
-    controller: SingleStatCtrl,
-    templateUrl: 'app/plugins/panel/singlestat/module.html',
-    link: function(scope, elem) {
-      var data, panel, linkInfo, $panelContainer;
-      var firstRender = true;
-
-      scope.$on('render', function() {
-        if (firstRender) {
-          var inner = elem.find('.singlestat-panel');
-          if (inner.length) {
-            elem = inner;
-            $panelContainer = elem.parents('.panel-container');
-            firstRender = false;
-            hookupDrilldownLinkTooltip();
-          }
-        }
-
-        render();
-        scope.panelRenderingComplete();
-      });
-
-      function setElementHeight() {
-        try {
-          var height = scope.height || panel.height || scope.row.height;
-          if (_.isString(height)) {
-            height = parseInt(height.replace('px', ''), 10);
-          }
-=======
->>>>>>> 05e8c576
 
 class SingleStatPanel extends PanelDirective {
   templateUrl = 'app/plugins/panel/singlestat/module.html';
