--- conflicted
+++ resolved
@@ -4,22 +4,16 @@
   migrateCloudWatchQuery,
   migrateMultipleStatsAnnotationQuery,
   migrateMultipleStatsMetricsQuery,
-<<<<<<< HEAD
   migrateQueryAliasFormat,
-} from './migrations';
-import { CloudWatchAnnotationQuery, CloudWatchMetricsQuery, MetricEditorMode, MetricQueryType } from './types';
-=======
-  migrateCloudWatchQuery,
   migrateVariableQuery,
 } from './migrations';
 import {
   CloudWatchAnnotationQuery,
   CloudWatchMetricsQuery,
+  MetricEditorMode,
   MetricQueryType,
-  MetricEditorMode,
   VariableQueryType,
 } from './types';
->>>>>>> 25c91d7b
 
 describe('migration', () => {
   describe('migrateMultipleStatsMetricsQuery', () => {
@@ -185,7 +179,54 @@
       });
     });
   });
-<<<<<<< HEAD
+
+  describe('migrateVariableQuery', () => {
+    describe('when metrics query is used', () => {
+      describe('and region param is left out', () => {
+        it('should leave an empty region', () => {
+          const query = migrateVariableQuery('metrics(testNamespace)');
+          expect(query.queryType).toBe(VariableQueryType.Metrics);
+          expect(query.namespace).toBe('testNamespace');
+          expect(query.region).toBe('');
+        });
+      });
+
+      describe('and region param is defined by user', () => {
+        it('should use the user defined region', () => {
+          const query = migrateVariableQuery('metrics(testNamespace2, custom-region)');
+          expect(query.queryType).toBe(VariableQueryType.Metrics);
+          expect(query.namespace).toBe('testNamespace2');
+          expect(query.region).toBe('custom-region');
+        });
+      });
+    });
+    describe('when dimension_values query is used', () => {
+      describe('and filter param is left out', () => {
+        it('should leave an empty filter', () => {
+          const query = migrateVariableQuery('dimension_values(us-east-1,AWS/RDS,CPUUtilization,DBInstanceIdentifier)');
+          expect(query.queryType).toBe(VariableQueryType.DimensionValues);
+          expect(query.region).toBe('us-east-1');
+          expect(query.namespace).toBe('AWS/RDS');
+          expect(query.metricName).toBe('CPUUtilization');
+          expect(query.dimensionKey).toBe('DBInstanceIdentifier');
+          expect(query.dimensionFilters).toBe('');
+        });
+      });
+      describe('and filter param is defined by user', () => {
+        it('should use the user defined filter', () => {
+          const query = migrateVariableQuery(
+            'dimension_values(us-east-1,AWS/RDS,CPUUtilization,DBInstanceIdentifier,{"InstanceId":"$instance_id"})'
+          );
+          expect(query.queryType).toBe(VariableQueryType.DimensionValues);
+          expect(query.region).toBe('us-east-1');
+          expect(query.namespace).toBe('AWS/RDS');
+          expect(query.metricName).toBe('CPUUtilization');
+          expect(query.dimensionKey).toBe('DBInstanceIdentifier');
+          expect(query.dimensionFilters).toBe('{"InstanceId":"$instance_id"}');
+        });
+      });
+    });
+  });
 
   describe('migrateQueryAliasFormat', () => {
     const baseQuery: CloudWatchMetricsQuery = {
@@ -224,52 +265,6 @@
         const testQuery = { ...baseQuery, alias: `${oldAlias}` };
         const result = migrateQueryAliasFormat(testQuery);
         expect(result.alias).toBe(expectedResult);
-=======
-  describe('migrateVariableQuery', () => {
-    describe('when metrics query is used', () => {
-      describe('and region param is left out', () => {
-        it('should leave an empty region', () => {
-          const query = migrateVariableQuery('metrics(testNamespace)');
-          expect(query.queryType).toBe(VariableQueryType.Metrics);
-          expect(query.namespace).toBe('testNamespace');
-          expect(query.region).toBe('');
-        });
-      });
-
-      describe('and region param is defined by user', () => {
-        it('should use the user defined region', () => {
-          const query = migrateVariableQuery('metrics(testNamespace2, custom-region)');
-          expect(query.queryType).toBe(VariableQueryType.Metrics);
-          expect(query.namespace).toBe('testNamespace2');
-          expect(query.region).toBe('custom-region');
-        });
-      });
-    });
-    describe('when dimension_values query is used', () => {
-      describe('and filter param is left out', () => {
-        it('should leave an empty filter', () => {
-          const query = migrateVariableQuery('dimension_values(us-east-1,AWS/RDS,CPUUtilization,DBInstanceIdentifier)');
-          expect(query.queryType).toBe(VariableQueryType.DimensionValues);
-          expect(query.region).toBe('us-east-1');
-          expect(query.namespace).toBe('AWS/RDS');
-          expect(query.metricName).toBe('CPUUtilization');
-          expect(query.dimensionKey).toBe('DBInstanceIdentifier');
-          expect(query.dimensionFilters).toBe('');
-        });
-      });
-      describe('and filter param is defined by user', () => {
-        it('should use the user defined filter', () => {
-          const query = migrateVariableQuery(
-            'dimension_values(us-east-1,AWS/RDS,CPUUtilization,DBInstanceIdentifier,{"InstanceId":"$instance_id"})'
-          );
-          expect(query.queryType).toBe(VariableQueryType.DimensionValues);
-          expect(query.region).toBe('us-east-1');
-          expect(query.namespace).toBe('AWS/RDS');
-          expect(query.metricName).toBe('CPUUtilization');
-          expect(query.dimensionKey).toBe('DBInstanceIdentifier');
-          expect(query.dimensionFilters).toBe('{"InstanceId":"$instance_id"}');
-        });
->>>>>>> 25c91d7b
       });
     });
   });
