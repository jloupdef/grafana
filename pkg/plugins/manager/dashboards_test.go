--- conflicted
+++ resolved
@@ -24,13 +24,8 @@
 		},
 	}
 	pmCfg := plugins.FromGrafanaCfg(cfg)
-<<<<<<< HEAD
-	pm, err := ProvideService(cfg, nil, loader.New(pmCfg, nil,
-		&signature.UnsignedPluginAuthorizer{Cfg: pmCfg}, &provider.Service{}), nil, &sqlstore.SQLStore{})
-=======
 	pm, err := ProvideService(cfg, loader.New(pmCfg, nil,
-		signature.NewUnsignedAuthorizer(pmCfg), &provider.Service{}))
->>>>>>> 919c4511
+		signature.NewUnsignedAuthorizer(pmCfg), &provider.Service{}), nil)
 	require.NoError(t, err)
 
 	bus.AddHandler("test", func(ctx context.Context, query *models.GetDashboardQuery) error {
